--- conflicted
+++ resolved
@@ -16,11 +16,7 @@
       </div>
       <div class="d-flex flex-row rowele">
         <div class="p" style="width: 25%; text-align:start;">
-<<<<<<< HEAD
-          <Settings :tableLists="tableLists" />
-=======
           <Settings :tableLists="tableLists" :tables="tables"></Settings>
->>>>>>> 2e782593
         </div>
         <div class="p" style="width: 75%; text-align:start;"><ResultView /></div>
       </div>     
@@ -49,11 +45,8 @@
         dataset: "spider",
         dbselected: "cinema",
         dbLists: [],
-<<<<<<< HEAD
         dbInfo: [],
-=======
         tables: {},
->>>>>>> 2e782593
         tableLists: [],
     }
   },
