<div id="resultview">
<<<<<<< HEAD
    <div class="card">
        <div class="card-block" id="resultContainer">
            <el-collapse v-model="activeNames">
                <el-collapse-item title="You may want to ask:" name="1">
                    <div class="recommend">
                        <div class="list-group list-group-flush" v-for="(nl, nlidx) in qSugg">
                            <a class="list-group-item list-group-item-action rowitem" v-on:click="selectQuery(nlidx)">
                              {{nl}}
                            </a>
                        </div>
                    </div>
                </el-collapse-item>
                <el-collapse-item title="SQL results and explanations" name="2">
                    <div class="rowitem">
                        <el-tag type="success">SQL</el-tag> {{nl}}</div>
                    <div class="rowitem">
                        <el-tag type="success">NL Explanation</el-tag>
                        <span class="explanation-container" v-html="explanation"></span>
                    </div>
                </el-collapse-item>
            </el-collapse>
            <div id="sql-result" style="margin-top:5px;">
                <div class="rowitem">
                    <el-tag type="info" effect="plain">Select </el-tag>
                    <div class="rowitem" v-for="(selectUnit, index) in selectDecoded">
                        <SelectToken :selectUnit=selectUnit :tables=tables />
=======
    <!-- <div class="card"> -->
    <div class="card-block" id="resultContainer">
        <el-collapse>
            <el-collapse-item title="You may also want to ask:" name="1">
                <div class="recommend">
                    <div v-for="(nl, nlidx) in qSugg">
                        <a class="recommend-item " v-on:click="selectQuery(nlidx)">
                            <span style="margin: 0px 5px;">{{nl}}</span>
                        </a>
>>>>>>> a90fb4e5
                    </div>
                </div>
            </el-collapse-item>
            <el-collapse-item title="SQL results and explanations" name="2">
                <div class="rowitem">
                    <el-tag type="success">SQL</el-tag> {{nl}}</div>
                <div class="rowitem">
                    <el-tag type="success">NL Explanation</el-tag>
                    <span class="explanation-container" v-html="explanation"></span>
                </div>
            </el-collapse-item>
        </el-collapse>
        <div id="sql-result" style="margin-top:5px;">
            <div class="rowitem">
                <el-tag type="info" effect="plain">Select </el-tag>
                <div class="rowitem" v-for="(selectUnit, index) in selectDecoded">
                    <SelectToken :selectUnit=selectUnit :tables=tables />
                </div>
            </div>
            <div class="rowitem">
                <el-tag type="info" effect="plain">Groupby </el-tag>
            </div>
            <div class="rowitem">
                <el-tag type="info" effect="plain">Filters </el-tag>
                <div class="rowitem" v-for="(condUnit, index) in whereDecoded">
                    <CondUnitToken :condUnit=condUnit :tables=tables />
                </div>
            </div>
        </div>
        <div id="vegaLiteContainer">
            <div class="vis-container" v-if="resultType === 'vega-lite'">
                <div v-for="(spec, index) in results" style="pointer-events: none;">
                    <vega-lite :spec="spec"></vega-lite>
                </div>
            </div>
            <div class="vis-container" v-else-if="resultType === 'table'">
                <template>
                        <el-table :data="results"
                              style="width: 100%">
                            <el-table-column v-for="column in columns" 
                                             :key="column"
                                             :prop="column"
                                             :label="column"
                                             :min-width="150">
                            </el-table-column>
                        </el-table>
                    </template>
            </div>
            <div class="vis-container" v-else-if="resultType === 'data'">
                <span class="result-text">{{results}}</span>
            </div>
        </div>
    </div>
    <!-- </div> -->
</div><|MERGE_RESOLUTION|>--- conflicted
+++ resolved
@@ -1,32 +1,4 @@
 <div id="resultview">
-<<<<<<< HEAD
-    <div class="card">
-        <div class="card-block" id="resultContainer">
-            <el-collapse v-model="activeNames">
-                <el-collapse-item title="You may want to ask:" name="1">
-                    <div class="recommend">
-                        <div class="list-group list-group-flush" v-for="(nl, nlidx) in qSugg">
-                            <a class="list-group-item list-group-item-action rowitem" v-on:click="selectQuery(nlidx)">
-                              {{nl}}
-                            </a>
-                        </div>
-                    </div>
-                </el-collapse-item>
-                <el-collapse-item title="SQL results and explanations" name="2">
-                    <div class="rowitem">
-                        <el-tag type="success">SQL</el-tag> {{nl}}</div>
-                    <div class="rowitem">
-                        <el-tag type="success">NL Explanation</el-tag>
-                        <span class="explanation-container" v-html="explanation"></span>
-                    </div>
-                </el-collapse-item>
-            </el-collapse>
-            <div id="sql-result" style="margin-top:5px;">
-                <div class="rowitem">
-                    <el-tag type="info" effect="plain">Select </el-tag>
-                    <div class="rowitem" v-for="(selectUnit, index) in selectDecoded">
-                        <SelectToken :selectUnit=selectUnit :tables=tables />
-=======
     <!-- <div class="card"> -->
     <div class="card-block" id="resultContainer">
         <el-collapse>
@@ -36,7 +8,6 @@
                         <a class="recommend-item " v-on:click="selectQuery(nlidx)">
                             <span style="margin: 0px 5px;">{{nl}}</span>
                         </a>
->>>>>>> a90fb4e5
                     </div>
                 </div>
             </el-collapse-item>
