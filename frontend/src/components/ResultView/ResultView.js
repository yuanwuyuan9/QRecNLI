// /* global d3 $ */
import pipeService from '../../service/pipeService.js';
import DrawResult from './drawResult.js';
import SelectToken from './SelectToken.js';
import CondUnitToken from './CondUnitToken.js';
import VueVega from 'vue-vega';
import Vue from 'vue';

Vue.use(VueVega);

export default {
    name: 'ResultView',
    components: { SelectToken, CondUnitToken },
    props: { tables: {} },
    data() {
        return {
            containerId: 'resultContainer',
            nl: "",
            vlSpecs: [],
            explanation: "",
            selectDecoded: [],
            whereDecoded: [],
            count: 0,
            activeNames: ["1"],
        }
    },
    watch: {},
    mounted: function() {
        this.drawResult = new DrawResult(this.containerId);
        pipeService.onSQL(sql => {
            this.nl = sql["sql"];
        });
        pipeService.onSQLTrans(SQLTrans => {
            this.explanation = SQLTrans.text;
            // this.sqlDecoded = SQLTrans.sqlDecoded;
            this.selectDecoded = SQLTrans.sqlDecoded['select'][1];
            this.whereDecoded = SQLTrans.sqlDecoded['where'].filter((d, i) => i % 2 === 0);
        });
        pipeService.onVLSpecs(vlSpecs => {
            this.vlSpecs = vlSpecs;
        })
    },
    methods: {
<<<<<<< HEAD
=======
        load() {
            this.count += 2
        }
>>>>>>> 9279d246
    }
}<|MERGE_RESOLUTION|>--- conflicted
+++ resolved
@@ -41,11 +41,5 @@
         })
     },
     methods: {
-<<<<<<< HEAD
-=======
-        load() {
-            this.count += 2
-        }
->>>>>>> 9279d246
     }
 }