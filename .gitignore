--- conflicted
+++ resolved
@@ -1,12 +1,7 @@
-<<<<<<< HEAD
-*cache*
-venv
-=======
 *.log
 model_cache
 .env
 venv 
->>>>>>> 583beecc
 .DS_Store
 .ipynb_checkpoints/
 .lock
