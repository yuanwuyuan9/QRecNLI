import os
import sys
import re
import json
import numpy as np
import pandas as pd
import math

from sentence_transformers import SentenceTransformer, util
from mlxtend.frequent_patterns import fpmax
from sklearn.metrics.pairwise import cosine_similarity

try:
    import globalVariable as GV
    from utils.processSQL import process_sql, decode_sql
except ImportError:
    import app.dataService.globalVariable as GV
    from app.dataService.utils.processSQL import process_sql, decode_sql

test_topic = "employee_hire_evaluation"
test_table_cols = ['employee: employee id',
                   'employee: name',
                   'employee: age',
                   'employee: city',
                   'shop: shop id',
                   'shop: name',
                   'shop: location',
                   'shop: district',
                   'shop: number products',
                   'shop: manager name',
                   'hiring: shop id',
                   'hiring: employee id',
                   'hiring: start from',
                   'hiring: is full time',
                   'evaluation: employee id',
                   'evaluation: year awarded',
                   'evaluation: bonus',
                   'employee: *',
                   'shop: *',
                   'hiring: *',
                   'evaluation: *']


class queryRecommender(object):
    def __init__(self, search_cols, topic_sim_th=0.4, item_sim=0.4, alpha=0.9, beta=0.5,
                 groupby_th=0.4, agg_th=0.4, sim=0.7,
                 ref_db_meta_path=os.path.join(GV.SPIDER_FOLDER, "train_spider.json")):
        self.GV = GV
        self.model = SentenceTransformer('paraphrase-MiniLM-L6-v2')
        # self.model = SentenceTransformer('paraphrase-MiniLM-L12-v2')

        self.db_schema, self.db_names, self.tables = process_sql.get_schemas_from_json(
            os.path.join(GV.SPIDER_FOLDER, "tables.json"))
        self.db_new_names = [re.sub(r'[0-9]+', '', n.replace("_", " ")).strip().lower() for n in
                             self.db_names]

        # --- parameter setting
        self.topic_sim_th = topic_sim_th
        self.item_sim = item_sim
        self.groupby_th = groupby_th
        self.agg_th = agg_th
        self.sim = sim
        self.alpha = alpha  # relevance decay for seqeuential query
        self.beta = beta
        # --- reference database
        with open(ref_db_meta_path, "r") as f:
            ref_db_data = pd.DataFrame(json.load(f))
        self.dataset = ref_db_data
        # --- target table to search
        self.search_cols = search_cols

    def cal_cosine_sim(self, sen0, sen1):
        """
        - calculate cosine similairty between sen0 and sen1
        - INPUT:
          - sen0: list of str or single str
          - sen1: list of str or single str
        - OUTPUT:
          - cosine similarity between sen0 and sen1
        """
        embedd0 = self.model.encode(sen0, convert_to_tensor=True)
        embedd1 = self.model.encode(sen1, convert_to_tensor=True)
        cosine_scores = util.pytorch_cos_sim(embedd0, embedd1).cpu().numpy()
        return cosine_scores

    def search_sim_dbs(self, topic):
        sim_scores = self.cal_cosine_sim(topic, self.db_new_names)[0]
<<<<<<< HEAD
        related_db_names = [self.db_names[i] for i in np.where(sim_scores > self.topic_sim_th)[0]]
=======
        related_db_names = [self.db_names[i] for i in np.where(sim_scores>self.topic_sim_th)[0]]
        print(f"related_db_names: {related_db_names}")
>>>>>>> 2e782593
        row_sims = []
        rowids = []
        for rowid, row in self.dataset.iterrows():
            if row["db_id"] in related_db_names:
                rowids.append(rowid)
                # entity in `select` clause
                select_decoded = decode_sql.decode_select(row["sql"], self.tables[row["db_id"]])
                select_ents = decode_sql.extract_select_names(select_decoded)
                # calculate similarity between `select` items and `select` cols
                row_sim = self.cal_cosine_sim(self.search_cols, select_ents)
                row_sims.append(np.max(row_sim, axis=1))
        db_df_bin = pd.DataFrame(np.where(np.array(row_sims) > self.item_sim, 1, 0),
                                 columns=self.search_cols)
        self.ref_db = (self.dataset.loc[rowids]).reset_index(drop=True)
        sim_sum = [sum(db_df_bin[col]) for col in db_df_bin.columns]
        db_df_bin = db_df_bin[db_df_bin.columns[(-np.array(sim_sum)).argsort()]]
        return db_df_bin

    def get_freq_combo(self, df, filter_set=set([]), support=None):
        """
        - input: dataframe (m * n) => binary values
        - output: frequent combo => columns: support, itemsets, itemlen
        """
        if support is None:
            support = self.item_sim
        freq_combo = fpmax(df, min_support=support, use_colnames=True)
        freq_combo["itemlen"] = freq_combo["itemsets"].apply(len)
        # filter regarding to condition
        if len(filter_set) > 0:
            freq_combo = freq_combo.iloc[
                [rowid for rowid, row in enumerate(freq_combo["itemsets"]) if
                 row.issubset(filter_set) == False]]
        freq_combo = freq_combo.sort_values(["itemlen", "support"], ascending=False).reset_index(
            drop=True)
        return freq_combo

    def get_opts(self, df, cols, groupby_contexts=[], agg_contexts=[]):
        """
        recommend  `groupby` & `agg_opt` items
        `agg_opt` items: `avg`, `min`, `max`, `count`, `sum`
        - input: binary feature vectors (size: db_col_num * input_col_num) for input table cols
        - output: `groupby` cols ([col1, col2]), `agg_opt` lists ([{"opt": "col"}, {}])
        """
        agg_opts = ['max', 'min', 'count', 'sum', 'avg']
        groupby_sugg = []
        agg_sugg = []

        # `groupby` and `agg` contexts 
        groupby_contexts = np.hstack(
            [['shop: manager name'], [], ["shop: district", "shop: location"]])
        ##############################
        # calculate `groupby` context relecance (between remaining cols and groupby contexts)
        df_col_diff = df.columns.difference(set(groupby_contexts))
        groupby_c_sim = np.max(self.cal_cosine_sim(groupby_contexts, df_col_diff), axis=0)
        # print(f"groupby_c_sim: {groupby_c_sim}", groupby_c_sim.shape)
        df_col_diff = df_col_diff[(-groupby_c_sim).argsort()]
        groupby_c_sim = groupby_c_sim[(-groupby_c_sim).argsort()]
        gb_sugg_context = [gb for gb in list(df_col_diff[groupby_c_sim > self.sim]) if
                           "*" not in gb]  # handle (table_name: *) situations
        # print(f"gb_sugg_context: {gb_sugg_context}")
        # print("*"*10)
        ##############################
        agg_contexts = [{}, {}, {"count": ["evalution: *", 'shop: number products']}]
        # print(f"groupby_contexts = {groupby_contexts}, agg_contexts = {agg_contexts}")

        for _, col in enumerate(cols):
            col_mul = np.prod(df[col], axis=1)
            col_mul_idx = np.where(col_mul == 1)[0]
            all_groupby_names = []
            agg_list = []
            for rowid, row in self.ref_db.iloc[col_mul_idx].iterrows():
                db_id = row["db_id"]
                table = self.tables[db_id]
                sql = row["sql"]
                # extract `groupby` entities
                groupby_decoded = decode_sql.decode_groupby(sql["groupBy"], table)
                groupby_names = decode_sql.extract_groupby_names(groupby_decoded)
                # extract `agg` operations
                select_decoded = decode_sql.decode_select(sql, table)
                agg_dict = decode_sql.extract_agg_opts(select_decoded)
                agg_list.append(agg_dict)
                if len(groupby_names) > 0:
                    all_groupby_names.append(groupby_names)
            # `groupby` entity suggestion
            # TODO: Thresholds `groupby` confidence support and similarity
            # TODO: Whether context/history `groupby` opts should be included in the next `groupby` opt? - Current: remove context/history opt
            ################################################################
            # calculate db `groupby` relevance
            gb_sugg = []
            if len(col_mul_idx) > 0:
                if len(all_groupby_names) / len(
                        col_mul_idx) > self.groupby_th:  # confidence thresholds
                    # print(all_groupby_names)
                    groupby_sim = np.max(
                        self.cal_cosine_sim(np.concatenate(all_groupby_names), df.columns), axis=0)
                    groupby_cols = df.columns[(-groupby_sim).argsort()]
                    groupby_sim = groupby_sim[(-groupby_sim).argsort()]
                    gb_sugg = list(
                        groupby_cols[groupby_sim > self.groupby_th])  # similarity thresholds
            gb_sugg += gb_sugg_context
            # print(f"gb_sugg: {gb_sugg}")
            groupby_sugg.append(gb_sugg)
            ################################################################
            # `agg` entity suggestion
            # TODO: Thresholds `agg` confidence support and similarity
            agg_df = pd.DataFrame(agg_list).head()
            # print(agg_df.head())
            agg_sugg_dict = {}
            if len(col_mul_idx) > 0:
                for agg_opt in agg_opts:
                    # calculate `agg` context relevance
                    ################################################################
                    agg_l = [agg_c[agg_opt] for agg_c in agg_contexts if agg_opt in agg_c.keys()]
                    agg_l = np.concatenate(agg_l) if len(agg_l) > 0 else agg_l
                    if len(agg_l) > 0:
                        agg_context_sim = np.max(self.cal_cosine_sim(agg_l, col), axis=0)
                        agg_col = [col[aid] for aid, a_sim in enumerate(agg_context_sim) if
                                   a_sim > self.item_sim]
                        if agg_opt not in agg_sugg_dict.keys():
                            agg_sugg_dict[agg_opt] = []
                        agg_sugg_dict[agg_opt] += (agg_col)
                        # print("type(agg_col)",type(agg_col), agg_col)
                    ################################################################
                    # calculate db `agg` relevance
                    agg_num = 0
                    a_l = []
                    for agg in agg_df[agg_opt].values:
                        if len(agg) > 0:
                            agg_num += 1
                            a_l += agg
                    if agg_num / len(col_mul_idx) > self.agg_th:
                        # agg_sugg_dict[agg_opt] = []
                        groupby_sim = np.max(self.cal_cosine_sim(a_l, col), axis=0)
                        for g_sim, c in zip(groupby_sim, col):
                            if g_sim > self.agg_th:
                                if agg_opt not in agg_sugg_dict.keys():
                                    agg_sugg_dict[agg_opt] = []
                                if c not in agg_sugg_dict[agg_opt]:
                                    agg_sugg_dict[agg_opt].append(c)
            agg_sugg.append(agg_sugg_dict)
        # assert len(agg_sugg) == len(cols)
        # print("agg_sugg: ", agg_sugg)
        return groupby_sugg, agg_sugg

    def query_suggestion(self, db_df_bin, context_dict={"select": [], "groupby": [], "agg": []},
                         min_support=None, top_n=3):
        """
        TODO: 
        1. consider clustering input columns based on their semantics and operate cols on cluster levels
        2. consider user specified (combo of interest) that are not frequently seen in the db
        3. IMPLICIT feedback: selection of recomended items, indicating items that are not selected is not of users' interest,
        consider decreasing the rank of unselected recommended items
        4. ranking considering `groupby` and `opt` items
        """
        support = self.item_sim if min_support is None else min_support
        # `select`, `agg`, `groupby`
        sel_contexts = context_dict["select"]
        agg_contexts = context_dict["agg"]
        groupby_contexts = context_dict["groupby"]
        # initial recommendation
        if len(sel_contexts) == 0:
            freq_combo = self.get_freq_combo(db_df_bin, set([]), support)
            union_set = frozenset().union(*freq_combo["itemsets"].values)
            next_cols = [list(v) for v in freq_combo["itemsets"].values]
            if len(union_set) < top_n:
                cols_supp = [[col] for col in db_df_bin.columns.difference(list(union_set))[
                                              :(top_n - len(union_set))]]
                next_cols += cols_supp
            # get `groupby` and `agg_opt` items
            groupby_sugg, agg_sugg = self.get_opts(db_df_bin, next_cols, groupby_contexts,
                                                   agg_contexts)
            return {
                "select": next_cols,
                "groupby": groupby_sugg,
                "agg": agg_sugg,
            }

        # recommendation considering the contexts information
        columns = db_df_bin.columns
        context_cols = np.concatenate(sel_contexts)
        # print(f"context_cols: {context_cols}")
        rest_cols = columns.difference(context_cols)

        all_sims = np.zeros(len(rest_cols))
        for contextid, context in enumerate(sel_contexts):
            # 1. consider semantic similarity
            semantic_sim_scores = np.max(self.cal_cosine_sim(rest_cols, context),
                                         axis=1) * math.pow(self.alpha,
                                                            len(sel_contexts) - contextid - 1)
            # 2. consider cosine similarity between feature vectors (relevance vector to the database)
            db_col_feat = db_df_bin[rest_cols].T
            context_feat = db_df_bin[context].T
            db_relevance = np.max(cosine_similarity(db_col_feat, context_feat), axis=1) * math.pow(
                self.alpha, len(sel_contexts) - contextid - 1)
            # 3. average similarity based on semantic similarity and db relevance
            all_sims += semantic_sim_scores + self.beta * db_relevance

        top_n_rest_cols = rest_cols[(-all_sims).argsort()][:top_n]
        # TODO: pay attention to item similarity threshold change & reinitialization
        support = self.item_sim * math.pow(self.alpha, len(sel_contexts))
        # print(f"support: {support}")
        # print(f"self.item_sim: {self.item_sim}")
        freq_combo = self.get_freq_combo(db_df_bin[list(context_cols) + list(top_n_rest_cols)],
                                         filter_set=set(context_cols), support=support)
        freq_cols = [list(v) for v in freq_combo["itemsets"].values if len(v) > 0]
        if len(freq_combo["itemsets"].values) < top_n:
            # print("*"*10)
            # print(top_n_rest_cols, freq_cols)
            # print("*"*10)
            if len(freq_cols) == 0:
                freq_cols = [[tn] for tn in top_n_rest_cols]
            else:
                freq_cols += [[col] for col in top_n_rest_cols if
                              col not in np.concatenate(freq_cols)]

        # get `groupby` and `agg_opt` items
        groupby_sugg, agg_sugg = self.get_opts(db_df_bin, freq_cols, groupby_contexts,
                                               agg_contexts)
        return {
            "select": freq_cols,
            "groupby": groupby_sugg,
            "agg": agg_sugg
        }


if __name__ == "__main__":
    qr = queryRecommender(test_table_cols)
    db_bin = qr.search_sim_dbs(test_topic.replace("_", " ").strip())
    # initial recommendation
    context_dict = {
        "select": [],
        "groupby": [],
        "agg": []
    }
    sugg_dict = qr.query_suggestion(db_bin, context_dict, None)
    freq_combo = sugg_dict["select"]
    groupby_sugg = sugg_dict["groupby"]
    agg_sugg = sugg_dict["agg"]
    select_items = [freq_combo[0]]

    print(f"next_cols: {freq_combo}")
    print(f"groupby_sugg: {groupby_sugg}")
    print(f"agg_sugg: {agg_sugg}")
    print(f"select_items: {select_items}")
    print()

    # next query suggestion
    context_dict["select"] = select_items
    sugg_dict = qr.query_suggestion(db_bin, context_dict, None)
    next_cols = sugg_dict["select"]
    groupby_sugg = sugg_dict["groupby"]
    agg_sugg = sugg_dict["agg"]

    print(f"next_cols: {next_cols}")
    print(f"groupby_sugg: {groupby_sugg}")
    print(f"agg_sugg: {agg_sugg}")
    print(f"select_items: {select_items + [next_cols[0]]}")
    print()

    # next query suggestion
    context_dict["select"] = select_items + [next_cols[0]]
    sugg_dict = qr.query_suggestion(db_bin, context_dict, None)
    next_cols = sugg_dict["select"]
    groupby_sugg = sugg_dict["groupby"]
    agg_sugg = sugg_dict["agg"]
    # print(len(next_cols), len(groupby_sugg))
    print(f"next_cols: {next_cols}")
    print(f"groupby_sugg: {groupby_sugg}")
    print(f"agg_sugg: {agg_sugg}")<|MERGE_RESOLUTION|>--- conflicted
+++ resolved
@@ -85,12 +85,8 @@
 
     def search_sim_dbs(self, topic):
         sim_scores = self.cal_cosine_sim(topic, self.db_new_names)[0]
-<<<<<<< HEAD
         related_db_names = [self.db_names[i] for i in np.where(sim_scores > self.topic_sim_th)[0]]
-=======
-        related_db_names = [self.db_names[i] for i in np.where(sim_scores>self.topic_sim_th)[0]]
         print(f"related_db_names: {related_db_names}")
->>>>>>> 2e782593
         row_sims = []
         rowids = []
         for rowid, row in self.dataset.iterrows():
