--- conflicted
+++ resolved
@@ -30,7 +30,7 @@
     import app.dataService.globalVariable as GV
     import app.dataService.sqlParser as sp
     import app.dataService.queryRec as qr
-    from app.dataService.luxRec import lux_run_test
+    from  app.dataService.luxRec import lux_run_test
     from app.dataService.utils import helpers
     from app.dataService.utils.visRecos import vis_design_combos
     from app.dataService.vlgenie import VLGenie
@@ -41,17 +41,10 @@
 
 class DataService(object):
     def __init__(self, dataset="spider"):
-<<<<<<< HEAD
         self.text2sql_model_loaded =False
         self.sql_parser_loaded = False
 
         self.sqlsugg_model_loaded = True
-=======
-        self.text2sql_model_loaded = False
-        self.sql_parser_loaded = False
-
-        self.sqlsugg_model_loaded = False
->>>>>>> b0460238
         self.sql2text_model_loaded = False
         self.dataset = dataset
         self.global_variable = GV
@@ -571,12 +564,12 @@
     dataService = DataService("spider")
     db_id = 'cinema'
 
-    dataService.set_query_context("SELECT cinema_id FROM cinema WHERE openning_year=2010",db_id)
-    exit()
-    sql='SELECT cinema_id FROM cinema'
-    response =dataService.sql2vl(sql, db_id, return_data=True)
-    print('response',response)
-    exit()
+    #dataService.set_query_context("SELECT cinema_id FROM cinema WHERE openning_year=2010",db_id)
+    #exit()
+    #sql='SELECT cinema_id FROM cinema'
+    #response =dataService.sql2vl(sql, db_id, return_data=True)
+    #print('response',response)
+    #exit()
 
 
     #dataService.get_df_list(db_id)
